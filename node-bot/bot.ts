--- conflicted
+++ resolved
@@ -344,23 +344,14 @@
 
 // ---- moveTo コマンド処理 ----
 // 指定座標へ pathfinder を使って移動する。
-<<<<<<< HEAD
-=======
-const MOVE_GOAL_TOLERANCE = 3;
-
->>>>>>> d5720330
+
 /**
  * moveTo コマンドで利用する到達許容距離（ブロック数）。
  *
  * Mineflayer の GoalBlock は指定ブロックへ完全一致しないと完了扱いにならず、
  * ブロックの段差や水流の影響で「目的地に着いたのに失敗扱い」になるケースが多い。
-<<<<<<< HEAD
- * GoalNear を用いることで ±MOVE_GOAL_TOLERANCE ブロックの範囲を許容し、
- * 柔軟に到着完了判定を行う。環境変数で調整可能にしたため、用途に応じて
- * 1 ～ 30 の範囲でしきい値をカスタマイズできる。
-=======
  * GoalNear を用いることで ±3 ブロックの範囲を許容し、柔軟に到着完了判定を行う。
->>>>>>> d5720330
+
  */
 async function handleMoveToCommand(args: Record<string, unknown>): Promise<CommandResponse> {
   const x = Number(args.x);
